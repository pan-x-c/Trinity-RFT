--- conflicted
+++ resolved
@@ -105,12 +105,8 @@
         ) = StorageConfig(
             name="test",
             storage_type=StorageType.QUEUE,
-<<<<<<< HEAD
             algorithm_type="ppo",
-=======
-            algorithm_type=AlgorithmType.PPO,
             path="",
->>>>>>> ad77ffeb
         )
         self.queue = QueueReader(
             self.config.buffer.trainer_input.experience_buffer, self.config.buffer
