import asyncio
import time
import unittest
from typing import List

import ray
import torch

from tests.tools import get_template_config
from trinity.common.config import StorageConfig
from trinity.common.constants import StorageType
from trinity.common.experience import EID, Experience
from trinity.common.models.model import InferenceModel
from trinity.common.workflows import Task
from trinity.common.workflows.workflow import WORKFLOWS, Workflow
from trinity.explorer.scheduler import Scheduler


@WORKFLOWS.register_module("dummy_workflow")
class DummyWorkflow(Workflow):
    def __init__(self, *, task, model, auxiliary_models):
        super().__init__(task=task, model=model, auxiliary_models=auxiliary_models)
        self.step_num = task.workflow_args.get("step_num", 1)
        self.error_type = task.raw_task.get("error_type", "")
        self.seconds = None
        if "timeout" in self.error_type:
            parts = self.error_type.split("_")
            if len(parts) > 1:
                self.seconds = int(parts[-1])
            else:
                self.seconds = 10

    @property
    def repeatable(self):
        return True

    def set_repeat_times(self, repeat_times, run_id_base):
        self.repeat_times = repeat_times
        self.run_id_base = run_id_base

    def run(self) -> List[Experience]:
        if "timeout" in self.error_type:
            time.sleep(self.seconds)
        elif self.error_type == "exception":
            raise ValueError("Exception occurred")
        elif self.error_type == "exit":
            exit(1)
        elif self.error_type == "auxiliary_models":
            assert self.auxiliary_models is not None and len(self.auxiliary_models) == 2

        return [
            Experience(
                tokens=torch.zeros(5),
                prompt_length=2,
                prompt_text=self.error_type or "success",
                eid=EID(run=i + self.run_id_base, step=step),
                info={"repeat_times": self.repeat_times},
            )
            for step in range(self.step_num)
            for i in range(self.repeat_times)
        ]


@WORKFLOWS.register_module("dummy_nonrepeat_workflow")
class DummyNonRepeatWorkflow(Workflow):
    def __init__(self, *, task, model, auxiliary_models):
        super().__init__(task=task, model=model, auxiliary_models=auxiliary_models)
        self.reset_flag = False
        self.step_num = task.workflow_args.get("step_num", 1)

    @property
    def resettable(self):
        return True

    @property
    def repeatable(self):
        return False

    def reset(self, task: Task):
        self.task = task
        self.reset_flag = True

    def run(self) -> List[Experience]:
        return [
            Experience(
                eid=EID(run=self.run_id_base, step=step),
                tokens=torch.zeros(5),
                prompt_length=2,
                prompt_text="success",
                info={"reset_flag": self.reset_flag},
            )
            for step in range(self.step_num)
        ]


@ray.remote
class DummyModel(InferenceModel):
    def sync_model(self, model_version, update_weight_args_list):
        return True

    def get_model_version(self):
        return 0

    def init_process_group(
        self,
        master_address: str,
        master_port: int,
        rank_offset: int,
        world_size: int,
        group_name: str,
        backend: str = "nccl",
        timeout: int = 1200,
    ) -> None:
        pass


@ray.remote
class DummyAuxiliaryModel(InferenceModel):
    def sync_model(self, model_version, update_weight_args_list):
        return True

    def get_model_version(self):
        return 0

    def init_process_group(
        self,
        master_address: str,
        master_port: int,
        rank_offset: int,
        world_size: int,
        group_name: str,
        backend: str = "nccl",
        timeout: int = 1200,
    ) -> None:
        pass

    def has_api_server(self) -> bool:
        return True

    def api_server_ready(self) -> str:
        return "http://localhosts:12345"


def generate_tasks(
    total_num: int,
    timeout_num: int = 0,
    exception_num: int = 0,
    timeout_seconds: int = 10,
    repeat_times: int = 1,
    step_num: int = 1,
    repeatable: bool = True,
):
    """Generate some tasks for testing

    Args:
        total_num: number of normal tasks
        timeout_num: number of timeout tasks
        exception_num: number of exception tasks
        timeout_seconds: the timeout for timeout tasks
        repeat_times: number of times to repeat each task
        step_num: number of steps in each task
        repeatable: whether to use repeatableworkflow
    """
    workflow = DummyWorkflow if repeatable else DummyNonRepeatWorkflow
    tasks = [
        Task(
            workflow=workflow,  # type: ignore[type-abstract]
            workflow_args={"step_num": step_num},
            repeat_times=repeat_times,
            raw_task={},
        )
        for _ in range(total_num)
    ]

    tasks.extend(
        [
            Task(
                workflow=workflow,  # type: ignore[type-abstract]
                workflow_args={"step_num": step_num},
                repeat_times=repeat_times,
                raw_task={"error_type": f"timeout_{timeout_seconds}"},
            )
            for _ in range(timeout_num)
        ]
    )

    tasks.extend(
        [
            Task(
                workflow=workflow,  # type: ignore[type-abstract]
                workflow_args={"step_num": step_num},
                repeat_times=repeat_times,
                raw_task={"error_type": "exception"},
            )
            for _ in range(exception_num)
        ]
    )

    return tasks


class SchedulerTest(unittest.IsolatedAsyncioTestCase):
    def setUp(self):
        ray.init(ignore_reinit_error=True)
        self.config = get_template_config()
        self.config.explorer.max_retry_times = 1
        self.config.explorer.max_timeout = 5
        self.config.explorer.runner_per_model = 2
        self.config.buffer.train_batch_size = 2
        self.config.buffer.pad_token_id = 0
        self.config.buffer.explorer_output = (
            self.config.buffer.trainer_input.experience_buffer
        ) = StorageConfig(
            name="test",
            storage_type=StorageType.QUEUE,
            algorithm_type="ppo",
            path="",
        )
        self.config.buffer.trainer_input.experience_buffer.max_read_timeout = 1
        self.config.algorithm.repeat_times = 1
        self.config.check_and_update()

    async def test_get_results(self):
        scheduler = Scheduler(self.config, [DummyModel.remote(), DummyModel.remote()])
        await scheduler.start()

        tasks = generate_tasks(8)
        scheduler.schedule(tasks, batch_id=0)

        statuses, exps = await scheduler.get_results(batch_id=0, min_num=8, timeout=20)
        self.assertEqual(len(statuses), 8)
        self.assertEqual(len(exps), 8)
        _, exps = await scheduler.get_results(batch_id=0, min_num=1, timeout=1)
        self.assertEqual(len(exps), 0)

        for result in statuses:
            self.assertTrue(result.ok)

        for batch_id in range(1, 4):
            tasks = generate_tasks(4)
            scheduler.schedule(tasks, batch_id=batch_id)

        for batch_id in range(1, 4):
            self.assertTrue(scheduler.has_step(batch_id))
            statuses, exps = await scheduler.get_results(batch_id=batch_id, min_num=4, timeout=10)
            self.assertEqual(len(statuses), 4)
            self.assertEqual(len(exps), 4)
            self.assertFalse(scheduler.has_step(batch_id))
        _, exps = await scheduler.get_results(batch_id=0, min_num=1, timeout=1)
        self.assertEqual(len(exps), 0)

        tasks = generate_tasks(3)
        scheduler.schedule(tasks, batch_id=4)
        self.assertTrue(scheduler.has_step(4))
        statuses, exps = await scheduler.get_results(batch_id=4)
        self.assertEqual(len(statuses), 3)
        self.assertEqual(len(exps), 3)
        self.assertFalse(scheduler.has_step(4))

        # test timeout
        tasks = generate_tasks(2, timeout_num=2, timeout_seconds=10)
        scheduler.schedule(tasks, batch_id=0)

        start_time = time.time()
        statuses, exps = await scheduler.get_results(batch_id=0, min_num=4, timeout=3)
        end_time = time.time()

        self.assertLessEqual(end_time - start_time, 5)
        self.assertEqual(len(statuses), 2)
        self.assertEqual(len(exps), 2)

        # test run tasks after timeout
        tasks = generate_tasks(4)
        scheduler.schedule(tasks, batch_id=0)

        # actor restart is slow, set a big timeout
        statuses, exps = await scheduler.get_results(batch_id=0, timeout=20)
        self.assertEqual(len(statuses), 4)

        success_count = sum(1 for r in statuses if r.ok)
        self.assertEqual(success_count, 4)
        self.assertEqual(len(exps), 4)
        _, exps = await scheduler.get_results(batch_id=0, min_num=1, timeout=1)
        self.assertEqual(len(exps), 0)

        # test exception tasks
        tasks = generate_tasks(1, exception_num=3)
        scheduler.schedule(tasks, batch_id=1)
        statuses, exps = await scheduler.get_results(batch_id=1, timeout=5)
        self.assertEqual(len(statuses), 4)

        success_count = sum(1 for r in statuses if r.ok)
        self.assertEqual(success_count, 1)
        self.assertEqual(len(exps), 1)
        _, exps = await scheduler.get_results(batch_id=1, min_num=1, timeout=1)
        self.assertEqual(len(exps), 0)

        # test clear_timeout_tasks
        tasks = generate_tasks(3, timeout_num=1, timeout_seconds=3)
        scheduler.schedule(tasks, batch_id=2)
        statuses, exps = await scheduler.get_results(
            batch_id=2, timeout=2, clear_timeout_tasks=False
        )
        self.assertEqual(len(statuses), 3)
        self.assertEqual(len(exps), 3)
        statuses, exps = await scheduler.get_results(
            batch_id=2, timeout=2, clear_timeout_tasks=False
        )
        self.assertEqual(len(statuses), 1)
        self.assertEqual(len(exps), 1)
        _, exps = await scheduler.get_results(batch_id=2, min_num=1, timeout=1)
        self.assertEqual(len(exps), 0)

        await scheduler.stop()

    async def test_wait_all(self):
        """Test wait all"""
        scheduler = Scheduler(self.config, [DummyModel.remote(), DummyModel.remote()])
        await scheduler.start()

        tasks1 = generate_tasks(4)
        tasks2 = generate_tasks(3)
        scheduler.schedule(tasks1, batch_id=0)
        scheduler.schedule(tasks2, batch_id=1)

        start_time = time.time()
        await scheduler.wait_all(timeout=10.0)
        end_time = time.time()

        self.assertLess(end_time - start_time, 5.0)

        self.assertEqual(len(scheduler.pending_tasks), 0)
        self.assertEqual(len(scheduler.running_tasks), 0)

        status0, exps0 = await scheduler.get_results(batch_id=0, min_num=4, timeout=1)
        status1, exps1 = await scheduler.get_results(batch_id=1, min_num=3, timeout=1)
        self.assertEqual(len(status0), 4)
        self.assertEqual(len(status1), 3)

        # test timeout
        tasks = generate_tasks(2, timeout_num=2, timeout_seconds=10)
        scheduler.schedule(tasks, batch_id=0)

        start_time = time.time()
        with self.assertRaises(TimeoutError):
            await scheduler.wait_all(timeout=3.0)
        end_time = time.time()

        self.assertGreaterEqual(end_time - start_time, 2.8)
        self.assertLessEqual(end_time - start_time, 4.0)

        # test empty scenario

        start_time = time.time()
        await scheduler.wait_all(timeout=5.0)
        end_time = time.time()

        self.assertLess(end_time - start_time, 1.0)
        await scheduler.stop()

    async def test_wait_all_timeout_with_multi_batch(self):
        self.config.explorer.max_timeout = 5
        self.config.explorer.rollout_model.engine_num = 4
        self.config.explorer.runner_per_model = 1

        scheduler = Scheduler(self.config, [DummyModel.remote(), DummyModel.remote()])
        await scheduler.start()

        tasks = generate_tasks(1, timeout_num=3, timeout_seconds=3)
        scheduler.schedule(tasks, batch_id=0)
        tasks = generate_tasks(2, timeout_num=2, timeout_seconds=3)
        scheduler.schedule(tasks, batch_id=1)
        tasks = generate_tasks(3, timeout_num=1, timeout_seconds=3)
        scheduler.schedule(tasks, batch_id=2)
        start_time = time.time()
        await scheduler.wait_all()
        end_time = time.time()
        self.assertTrue(
            end_time - start_time > 9,
            f"wait time should be greater than 9, but got {end_time - start_time}",
        )

        await scheduler.stop()

    async def test_concurrent_operations(self):
        scheduler = Scheduler(self.config, [DummyModel.remote(), DummyModel.remote()])
        await scheduler.start()

        async def schedule_tasks(batch_id, num_tasks):
            tasks = generate_tasks(num_tasks)
            scheduler.schedule(tasks, batch_id=batch_id)
            return await scheduler.get_results(batch_id=batch_id, min_num=num_tasks, timeout=10)

        results = await asyncio.gather(
            schedule_tasks(0, 3),
            schedule_tasks(1, 4),
            schedule_tasks(2, 2),
        )

        self.assertEqual(len(results[0][0]), 3)
        self.assertEqual(len(results[1][0]), 4)
        self.assertEqual(len(results[2][0]), 2)

        await scheduler.stop()

    async def test_scheduler_restart_after_stop(self):
        scheduler = Scheduler(self.config, [DummyModel.remote()])

        await scheduler.start()
        tasks = generate_tasks(2)
        scheduler.schedule(tasks, batch_id=0)
        results, exps = await scheduler.get_results(batch_id=0, min_num=2, timeout=10)
        self.assertEqual(len(results), 2)
        self.assertEqual(len(exps), 2)
        await scheduler.stop()

        await scheduler.start()
        tasks = generate_tasks(3, repeat_times=2)
        scheduler.schedule(tasks, batch_id=1)
        results, exps = await scheduler.get_results(batch_id=1, min_num=3, timeout=10)
        self.assertEqual(len(results), 3)
        self.assertEqual(len(exps), 3 * 2)
        await scheduler.stop()

    async def test_scheduler_all_methods(self):
        scheduler = Scheduler(self.config, [DummyModel.remote(), DummyModel.remote()])
        await scheduler.start()
        tasks = generate_tasks(8)
        scheduler.schedule(tasks, batch_id=0)
        self.assertTrue(scheduler.has_step(0))
        statuses, exps = await scheduler.get_results(batch_id=0, min_num=8, timeout=20)
        self.assertEqual(len(statuses), 8)
        self.assertEqual(len(exps), 8)
        scheduler.schedule(tasks, batch_id=1)
        scheduler.schedule(tasks[:4], batch_id=2)
        self.assertFalse(scheduler.has_step(0))
        statuses, exps = await scheduler.get_results(batch_id=0, min_num=8)
        self.assertFalse(scheduler.has_step(0))
        self.assertEqual(len(statuses), 0)  # batch_id 0 has no more tasks
        self.assertEqual(len(exps), 0)
        self.assertFalse(scheduler.has_step(0))
        self.assertTrue(scheduler.has_step(1))
        self.assertTrue(scheduler.has_step(2))
        await scheduler.wait_all()
        st = time.time()
        statuses, exps = await scheduler.get_results(batch_id=1)
        et = time.time()
        self.assertTrue(et - st < 1.0)
        self.assertEqual(len(statuses), 8)
        self.assertEqual(len(exps), 8)
        self.assertFalse(scheduler.has_step(1))
        self.assertTrue(scheduler.has_step(2))
        st = time.time()
        statuses, exps = await scheduler.get_results(batch_id=2)
        et = time.time()
        self.assertTrue(et - st < 1.0)
        self.assertEqual(len(statuses), 4)
        self.assertEqual(len(exps), 4)
        self.assertFalse(scheduler.has_step(2))
        await scheduler.stop()

    async def test_split_tasks(self):
        self.config.explorer.max_repeat_times_per_runner = 2
        self.config.check_and_update()
        scheduler = Scheduler(self.config, [DummyModel.remote(), DummyModel.remote()])
        await scheduler.start()
        exp_list = []

        tasks = generate_tasks(4, repeat_times=8)  # ceil(8 / 2) == 4
        scheduler.schedule(tasks, batch_id=1)
        statuses, exps = await scheduler.get_results(batch_id=1)
        self.assertEqual(len(statuses), 4 * 4)
        self.assertEqual(len(exps), 4 * 8)
        exp_list.extend(exps)
        _, exps = await scheduler.get_results(batch_id=1, min_num=1, timeout=1)
        self.assertEqual(len(exps), 0)

        tasks = generate_tasks(4, repeat_times=5)  # ceil(5 / 2) == 3
        scheduler.schedule(tasks, batch_id=2)
        statuses, exps = await scheduler.get_results(batch_id=2)
        self.assertEqual(len(statuses), 4 * 3)
        self.assertEqual(len(exps), 4 * 5)
        exp_list.extend(exps)
        _, exps = await scheduler.get_results(batch_id=2, min_num=1, timeout=1)
        self.assertEqual(len(exps), 0)

        tasks = generate_tasks(3, repeat_times=1)  # ceil(1 / 2) == 1
        scheduler.schedule(tasks, batch_id=3)
        statuses, exps = await scheduler.get_results(batch_id=3)
        self.assertEqual(len(statuses), 3 * 1)
        self.assertEqual(len(exps), 3 * 1)
        exp_list.extend(exps)
        _, exps = await scheduler.get_results(batch_id=3, min_num=1, timeout=1)
        self.assertEqual(len(exps), 0)

        # test task_id, run_id and unique_id
        group_ids = [exp.eid.tid for exp in exp_list]
        self.assertEqual(len(set(group_ids)), 11)  # 4 + 4 + 3
        run_ids = [exp.eid.rid for exp in exp_list]
        self.assertEqual(len(run_ids), len(set(run_ids)))
        unique_ids = [exp.eid.uid for exp in exp_list]
        self.assertEqual(len(unique_ids), len(set(unique_ids)))

        await scheduler.stop()

    async def test_multi_step_execution(self):
        self.config.explorer.max_repeat_times_per_runner = 1
        self.config.check_and_update()
        scheduler = Scheduler(self.config, [DummyModel.remote(), DummyModel.remote()])
        await scheduler.start()
        tasks = generate_tasks(2, repeat_times=4)

        n_steps = 3
        for i in range(1, n_steps + 1):
            scheduler.schedule(tasks, batch_id=i)
            statuses, exps = await scheduler.get_results(batch_id=i)
            self.assertEqual(len(statuses), 2 * 4)
            self.assertEqual(len(exps), 2 * 4)

        await scheduler.stop()

    async def test_non_repeatable_workflow(self):
        self.config.explorer.max_repeat_times_per_runner = 2
        self.config.check_and_update()
        scheduler = Scheduler(self.config, [DummyModel.remote(), DummyModel.remote()])
        await scheduler.start()
        task_num, repeat_times = 5, 4
        tasks = generate_tasks(task_num, repeat_times=repeat_times, repeatable=False)

        batch_num = 2
        exp_list = []
        for i in range(1, batch_num + 1):
            scheduler.schedule(tasks, batch_id=i)
            statuses, exps = await scheduler.get_results(batch_id=i)
            self.assertEqual(len(statuses), task_num * repeat_times / 2)
            self.assertEqual(len(exps), task_num * repeat_times)
            exp_list.extend(exps)

        # test task_id, run_id and unique_id
        group_ids = [exp.eid.tid for exp in exp_list]
        self.assertEqual(len(set(group_ids)), batch_num * task_num)
        run_ids = [exp.eid.rid for exp in exp_list]
        self.assertEqual(len(set(run_ids)), batch_num * task_num * repeat_times)
        unique_ids = [exp.eid.uid for exp in exp_list]
        self.assertEqual(len(unique_ids), len(set(unique_ids)))

        # test reset used properly
        runner_num = (
            self.config.explorer.runner_per_model * self.config.explorer.max_repeat_times_per_runner
        )
        self.assertEqual(
            sum([exp.info["reset_flag"] for exp in exp_list]), len(exp_list) - runner_num
        )

    async def test_stepwise_experience_eid(self):
        task_num, repeat_times, step_num = 2, 4, 3
        self.config.buffer.batch_size = task_num
        self.config.buffer.train_batch_size = task_num * repeat_times * step_num
        self.config.explorer.max_repeat_times_per_runner = 2
        self.config.check_and_update()
        scheduler = Scheduler(self.config, [DummyModel.remote(), DummyModel.remote()])
        await scheduler.start()
        batch_num = 2

        # repeatable stepwise workflow
        tasks = generate_tasks(
            task_num, step_num=step_num, repeat_times=repeat_times, repeatable=True
        )
        exp_list = []
        for i in range(1, batch_num + 1):
            scheduler.schedule(tasks, batch_id=i)
            statuses, exps = await scheduler.get_results(batch_id=i)
            self.assertEqual(len(statuses), task_num * repeat_times / 2)
<<<<<<< HEAD
            self.assertEqual(len(exps), task_num * repeat_times * step_num)
=======
            exps = self.queue.read(batch_size=self.config.buffer.train_batch_size)
            self.assertEqual(len(exps), self.config.buffer.train_batch_size)
>>>>>>> 331ffd61
            exp_list.extend(exps)

        # test task_id, run_id and unique_id
        group_ids = [exp.eid.tid for exp in exp_list]
        self.assertEqual(len(set(group_ids)), batch_num * task_num)
        run_ids = [exp.eid.rid for exp in exp_list]
        self.assertEqual(len(set(run_ids)), batch_num * task_num * repeat_times)
        unique_ids = [exp.eid.uid for exp in exp_list]
        self.assertEqual(len(unique_ids), len(set(unique_ids)))

        # Non-repeatable stepwise workflow
        tasks = generate_tasks(
            task_num, step_num=step_num, repeat_times=repeat_times, repeatable=False
        )
        exp_list = []
        for i in range(1, batch_num + 1):
            scheduler.schedule(tasks, batch_id=i)
            statuses, exps = await scheduler.get_results(batch_id=i)
            self.assertEqual(len(statuses), task_num * repeat_times / 2)
<<<<<<< HEAD
            self.assertEqual(len(exps), task_num * repeat_times * step_num)
=======
            exps = self.queue.read(batch_size=self.config.buffer.train_batch_size)
            self.assertEqual(len(exps), self.config.buffer.train_batch_size)
>>>>>>> 331ffd61
            exp_list.extend(exps)

        # test task_id, run_id and unique_id
        group_ids = [exp.eid.tid for exp in exp_list]
        self.assertEqual(len(set(group_ids)), batch_num * task_num)
        run_ids = [exp.eid.rid for exp in exp_list]
        self.assertEqual(len(set(run_ids)), batch_num * task_num * repeat_times)
        unique_ids = [exp.eid.uid for exp in exp_list]
        self.assertEqual(len(unique_ids), len(set(unique_ids)))

    def tearDown(self):
        try:
            ray.shutdown()
        except Exception:
            pass<|MERGE_RESOLUTION|>--- conflicted
+++ resolved
@@ -571,12 +571,7 @@
             scheduler.schedule(tasks, batch_id=i)
             statuses, exps = await scheduler.get_results(batch_id=i)
             self.assertEqual(len(statuses), task_num * repeat_times / 2)
-<<<<<<< HEAD
             self.assertEqual(len(exps), task_num * repeat_times * step_num)
-=======
-            exps = self.queue.read(batch_size=self.config.buffer.train_batch_size)
-            self.assertEqual(len(exps), self.config.buffer.train_batch_size)
->>>>>>> 331ffd61
             exp_list.extend(exps)
 
         # test task_id, run_id and unique_id
@@ -596,12 +591,7 @@
             scheduler.schedule(tasks, batch_id=i)
             statuses, exps = await scheduler.get_results(batch_id=i)
             self.assertEqual(len(statuses), task_num * repeat_times / 2)
-<<<<<<< HEAD
             self.assertEqual(len(exps), task_num * repeat_times * step_num)
-=======
-            exps = self.queue.read(batch_size=self.config.buffer.train_batch_size)
-            self.assertEqual(len(exps), self.config.buffer.train_batch_size)
->>>>>>> 331ffd61
             exp_list.extend(exps)
 
         # test task_id, run_id and unique_id
