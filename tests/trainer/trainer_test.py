--- conflicted
+++ resolved
@@ -1,10 +1,7 @@
 """Tests for trainer."""
 
-<<<<<<< HEAD
 import asyncio
-=======
 import json
->>>>>>> f3f08462
 import multiprocessing
 import os
 import shutil
@@ -960,9 +957,10 @@
         config.buffer.batch_size = 4
         config.algorithm.algorithm_type = "ppo"
         config.algorithm.repeat_times = 1
-        config.buffer.trainer_input.experience_buffer = StorageConfig(
+        config.buffer.trainer_input.experience_buffer = ExperienceBufferConfig(
             name="exp_buffer",
             storage_type=StorageType.SQL,
+            schema_type="experience",
         )
         config.buffer.explorer_input.taskset = get_unittest_dataset_config("gsm8k")
         config.buffer.train_batch_size = 4
