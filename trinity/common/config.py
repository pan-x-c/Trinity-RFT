# -*- coding: utf-8 -*-
"""Configs for RFT."""
from __future__ import annotations

import math
import os
from copy import deepcopy
from dataclasses import dataclass, field
from datetime import datetime
from enum import Enum
from typing import Any, Dict, List, Optional

import ray
from omegaconf import OmegaConf

from trinity.common.constants import (
    EXPLORER_NAME,
    LOG_DIR_ENV_VAR,
    LOG_LEVEL_ENV_VAR,
    LOG_NODE_IP_ENV_VAR,
    PLUGIN_DIRS_ENV_VAR,
    TRAINER_NAME,
    PromptType,
    SaveStrategy,
    StorageType,
    SyncMethod,
    SyncStyle,
)
from trinity.utils.annotations import Experimental
from trinity.utils.log import get_logger
from trinity.utils.lora_utils import create_dummy_lora

logger = get_logger(__name__)


def set_if_none(obj, attr, val):
    if getattr(obj, attr, None) is None:
        setattr(obj, attr, val)


@dataclass
class FormatConfig:
    """Configuration for data formatting"""

    # for sft / dpo
    prompt_type: PromptType = PromptType.MESSAGES

    # for plaintext input
    prompt_key: str = "prompt"  # user prompt
    response_key: str = "response"  # assistant response
    system_prompt_key: Optional[str] = None  # If set, use the provided system prompt
    system_prompt: Optional[str] = None  # has lower priority than system_prompt_key

    # for message list input
    messages_key: str = "message"

    # for tools
    tools_key: str = "tools"
    image_key: Optional[str] = None  # used for multi-modal data
    video_key: Optional[str] = None  # used for multi-modal data

    reply_prefix: Optional[str] = None

    # for sample-level task controlling
    workflow_key: str = ""
    reward_fn_key: str = ""

    # for dpo dataset
    chosen_key: str = "chosen"
    rejected_key: str = "rejected"

    # for multi-turn sft
    enable_concatenated_multi_turn: bool = False

    # for sft / dpo, if None, use model.custom_chat_template
    chat_template: Optional[str] = None


@dataclass
class GenerationConfig:
    temperature: float = 1.0
    top_p: float = 1.0
    top_k: int = -1
    logprobs: int = 0  # vLLM return `logprobs + 1` elements
    max_tokens: Optional[int] = None  # if None, use model.max_response_tokens
    # repeat each task for `n` times
    # ! DO NOT SET in `buffer.explorer_input.taskset.rollout_args`
    n: int = 1


@dataclass
class OptimizerConfig:
    lr: float = 1e-6
    lr_warmup_steps: int = -1
    lr_warmup_steps_ratio: float = 0.0
    min_lr_ratio: Optional[float] = 0.0
    warmup_style: str = "constant"
    optimizer_type: str = "adam"
    betas: List[float] = field(default_factory=lambda: [0.9, 0.999])


@dataclass
class LoRAConfig:
    """LoRA config, only effective for rollout model, not for auxiliary models."""

    name: Optional[str] = None
    path: Optional[str] = None
    base_model_name: Optional[str] = None
    lora_rank: int = 32
    lora_alpha: int = 32
    lora_dtype: str = "auto"
    target_modules: str = "all-linear"


@Experimental
@dataclass
class TaskSelectorConfig:
    """Data selector config."""

    selector_type: Optional[str] = "sequential"

    # For shuffle
    seed: int = 42

    # Estimator Config
    feature_keys: List[str] = field(default_factory=lambda: [])
    kwargs: dict = field(default_factory=dict)


@dataclass
class ReplayBufferConfig:
    """Config for replay buffer used in StorageType.QUEUE."""

    enable: bool = False
    priority_fn: str = "linear_decay"
    reuse_cooldown_time: Optional[float] = None
    priority_fn_args: Dict = field(default_factory=lambda: {"decay": 2.0})


@dataclass
class StorageConfig:
    """Storage config for both taskset and experience buffer.
    Not visible to users directly. Please use ExperienceBufferConfig or TasksetConfig instead.
    """

    name: str = ""
    storage_type: StorageType = StorageType.FILE
    path: Optional[str] = None
    repeat_times: Optional[int] = None

    # For continuing training
    index: int = 0

    # used for StorageType.FILE
    split: str = "train"
    subset_name: Optional[str] = None
    format: FormatConfig = field(default_factory=FormatConfig)

    # used for StorageType.QUEUE
    capacity: int = 10000
    max_read_timeout: float = 1800
    replay_buffer: Optional[ReplayBufferConfig] = field(default_factory=ReplayBufferConfig)

    # used for StorageType.SQL
    max_retry_times: int = 3
    max_retry_interval: int = 1

    # used for rollout tasks
    default_workflow_type: Optional[str] = None
    default_reward_fn_type: Optional[str] = None
    rollout_args: GenerationConfig = field(default_factory=GenerationConfig)
    workflow_args: dict = field(default_factory=dict)
    reward_fn_args: dict = field(default_factory=dict)
    task_selector: TaskSelectorConfig = field(default_factory=TaskSelectorConfig)

    # enable progress bar (tqdm) for _HFBatchReader
    enable_progress_bar: Optional[bool] = False

    # get storage from existing experiment
    ray_namespace: Optional[str] = None

    # ! DO NOT SET except you know what you are doing
    wrap_in_ray: bool = True

    # ! DO NOT SET, automatically set
    schema_type: Optional[str] = None

    # ! DO NOT SET, automatically set from buffer.total_epochs
    total_epochs: int = 1  # automatically set

    # ! DO NOT SET, automatically set from buffer.total_steps
    total_steps: Optional[int] = None  # automatically set

    # ! DO NOT SET, automatically set from buffer.batch_size / train_batch_size
    batch_size: int = 0

    # ! DO NOT SET, automatically set from model.model_path
    tokenizer_path: Optional[str] = None

    # ! DO NOT SET,  automatically set corresponding to train/eval
    is_eval: bool = False


@dataclass
class TasksetConfig:
    name: str = ""
    storage_type: StorageType = StorageType.FILE
    path: Optional[str] = None

    default_workflow_type: Optional[str] = None
    default_reward_fn_type: Optional[str] = None
    rollout_args: GenerationConfig = field(default_factory=GenerationConfig)
    workflow_args: dict = field(default_factory=dict)
    reward_fn_args: dict = field(default_factory=dict)

    # used for StorageType.FILE
    split: str = "train"
    subset_name: Optional[str] = None
    format: FormatConfig = field(default_factory=FormatConfig)

    # used for StorageType.SQL
    max_retry_times: int = 3
    max_retry_interval: int = 1

    enable_progress_bar: bool = False

    # ! DO NOT SET, automatically load from checkpoint
    index: int = 0
    # ! DO NOT SET, automatically set from algorithm.repeat_times
    repeat_times: int = 1
    # ! DO NOT SET, automatically set based on train/eval
    is_eval: bool = False
    # ! DO NOT SET, automatically set from buffer.batch_size
    batch_size: int = 0
    # ! DO NOT SET, automatically set from buffer.total_epochs
    total_epochs: int = 1  # automatically set
    # ! DO NOT SET, automatically set from buffer.total_steps
    total_steps: Optional[int] = None  # automatically set

    def to_storage_config(self) -> StorageConfig:
        storage_config = StorageConfig(
            name=self.name,
            storage_type=self.storage_type,
            path=self.path,
            repeat_times=self.repeat_times,
            split=self.split,
            subset_name=self.subset_name,
            format=self.format,
            max_retry_times=self.max_retry_times,
            max_retry_interval=self.max_retry_interval,
            default_workflow_type=self.default_workflow_type,
            default_reward_fn_type=self.default_reward_fn_type,
            rollout_args=self.rollout_args,
            workflow_args=self.workflow_args,
            reward_fn_args=self.reward_fn_args,
            enable_progress_bar=self.enable_progress_bar,
            index=self.index,
            is_eval=self.is_eval,
            batch_size=self.batch_size,
            total_epochs=self.total_epochs,
            total_steps=self.total_steps,
        )
        return storage_config


@dataclass
class ExperienceBufferConfig:
    """Storage Config for trainer input experience buffer."""

    name: str = ""
    storage_type: StorageType = StorageType.FILE
    path: Optional[str] = None

    # used for StorageType.QUEUE
    capacity: int = 10000
    max_read_timeout: float = 1800
    replay_buffer: Optional[ReplayBufferConfig] = field(default_factory=ReplayBufferConfig)

    # used for StorageType.SQL
    max_retry_times: int = 3
    max_retry_interval: int = 1

    # used for StorageType.FILE
    split: str = "train"
    subset_name: Optional[str] = None
    format: FormatConfig = field(default_factory=FormatConfig)
    enable_progress_bar: Optional[bool] = False

    # ! DO NOT SET, automatically set
    schema_type: Optional[str] = None
    # ! DO NOT SET
    index: int = 0
    # ! DO NOT SET, automatically set from buffer.batch_size
    batch_size: int = 0
    # ! DO NOT SET, automatically set from model.model_path
    tokenizer_path: Optional[str] = None
    # ! DO NOT SET, automatically set from buffer.total_epochs
    total_epochs: int = 1  # automatically set
    # ! DO NOT SET, automatically set from buffer.total_steps
    total_steps: Optional[int] = None  # automatically set

    def to_storage_config(self) -> StorageConfig:
        storage_config = StorageConfig(
            name=self.name,
            storage_type=self.storage_type,
            path=self.path,
            capacity=self.capacity,
            max_read_timeout=self.max_read_timeout,
            replay_buffer=self.replay_buffer,
            max_retry_times=self.max_retry_times,
            max_retry_interval=self.max_retry_interval,
            split=self.split,
            subset_name=self.subset_name,
            format=self.format,
            enable_progress_bar=self.enable_progress_bar,
            schema_type=self.schema_type,
            index=self.index,
            batch_size=self.batch_size,
            tokenizer_path=self.tokenizer_path,
            total_epochs=self.total_epochs,
            total_steps=self.total_steps,
        )
        return storage_config


@dataclass
class OperatorConfig:
    name: str = ""
    args: Dict[str, Any] = field(default_factory=dict)


@Experimental
@dataclass
class ExperiencePipelineConfig:
    """Config for experience pipeline.

    Experience Pipeline is used to pre-process rollout experiences for better training.
    """

    # The list of experience operators to apply, operators will be applied in the order they are defined
    operators: List[OperatorConfig] = field(default_factory=list)
    save_input: bool = True  # whether to save the input experiences
    # the path to save the input experiences, can be a jsonl file or a sqlite database file
    input_save_path: Optional[str] = None

    # The following fields are experimental, do not set them unless you know what you are doing

    # A dictionary of input buffers, buffers are indexed by their names.
    # users only need to set extra buffers here
    inputs: Dict[str, ExperienceBufferConfig] = field(default_factory=dict)
    # The output buffer will automatically set to the trainer input buffer, so we do not need to set it here.
    output: Optional[ExperienceBufferConfig] = None


@Experimental
@dataclass
class TaskPipelineConfig:
    """Config for task pipeline.

    Task Pipeline is used to pre-process raw tasks for better exploring. Currently, we only support using
    Data-Juicer operators for task pipeline.
    """

    # The list of data-juicer operators to apply, operators will be applied in the order they are defined
    operators: List[OperatorConfig] = field(default_factory=list)
    # number of process
    num_process: int = 4
    # The path to the Data-Juicer config file. If set, operators and num_process will be ignored
    config_path: Optional[str] = None

    # Raw input tasksets. Currently, task pipeline only support local file as inputs,
    # e.g., /path/to/file.jsonl or /path/to/file.parquet, not a directory or huggingface path
    inputs: List[str] = field(default_factory=list)
    # Output task buffer, if not set, use `buffer.explorer_input.taskset`. In most cases, users do not need to set this field.
    output: Optional[TasksetConfig] = None

    # The list of fields extracted from the input tasksets and processed into the output taskset
    target_fields: List[str] = field(default_factory=list)

    # weights for priority computing. Usually including 4 types of weights:
    # - difficulty
    # - diversity
    # - usage_frequency
    # - quality
    priority_weights: Dict[str, float] = field(default_factory=dict)

    # number of samples to select after task pipeline. -1 means all
    top_k: int = -1


@Experimental
@dataclass
class DataProcessorConfig:
    """Data Processor config"""

    # support two types of data pipelines for now
    # 1. For task. Data preprocessing from raw dataset to the task set
    task_pipeline: Optional[TaskPipelineConfig] = None
    # 2. For experience. Data processing for rollouts
    experience_pipeline: Optional[ExperiencePipelineConfig] = field(
        default_factory=ExperiencePipelineConfig
    )


@dataclass
class ModelConfig:
    # source model path
    model_path: str = ""
    critic_model_path: str = ""

    custom_chat_template: Optional[str] = None

    # the total number of tokens the model can handle
    max_model_len: Optional[int] = None

    # Note: the following fields are only for the `chat`/`generate` methods in `InferenceModel`
    # if you are using openai API, please set them when calling the API.

    # the maximum number of tokens for the prompt
    max_prompt_tokens: Optional[int] = None
    # the maximum number of tokens for the response
    max_response_tokens: Optional[int] = None
    # the minimum number of tokens for the response
    min_response_tokens: int = 1

    # lora config
    lora_configs: Optional[List[LoRAConfig]] = None
    fully_sharded_loras: bool = False
    max_cpu_loras: Optional[int] = None


@dataclass
class InferenceModelConfig:
    # ! DO NOT SET in explorer.rollout_model, automatically set from config.model.model_path
    model_path: str = ""

    engine_type: str = "vllm_async"
    engine_num: int = 1
    tensor_parallel_size: int = 1
    use_v1: bool = True
    enforce_eager: bool = True
    enable_prefix_caching: bool = False
    enable_chunked_prefill: bool = False
    gpu_memory_utilization: float = 0.9
    dtype: str = "bfloat16"
    seed: int = 42

    # if not set, use `model.max_model_len`
    max_model_len: Optional[int] = None
    # if not set, use `model.max_prompt_tokens`
    max_prompt_tokens: Optional[int] = None
    # if not set, use `model.max_response_tokens`
    max_response_tokens: Optional[int] = None
    # if not set, use `model.min_response_tokens`
    min_response_tokens: Optional[int] = None
    # used for testing very long response generation, do not set it unless you know what you are doing
    ignore_eos: bool = False

    # override chat template in model
    chat_template: Optional[str] = None

    # For Qwen3
    enable_thinking: bool = False

    # For history recording
    enable_history: bool = False

    # For OpenAI API
    enable_openai_api: bool = False

    # For tool calls in OpenAI API
    enable_auto_tool_choice: bool = False

    tool_call_parser: Optional[str] = None

    reasoning_parser: Optional[str] = None

    # ! DO NOT SET
    bundle_indices: str = ""

    # ! DO NOT SET, automatically set from model.lora_configs
    enable_lora: bool = False
    lora_modules: Optional[List[Dict]] = None
    lora_kwargs: Optional[dict] = field(default_factory=dict)


@dataclass
class AlgorithmConfig:
    """Config for algorithm."""

    algorithm_type: str = "ppo"
    # for GRPO-like algorithms, repeat each task for `repeat_times` times
    repeat_times: int = 1

    optimizer: OptimizerConfig = field(default_factory=OptimizerConfig)

    # the strategy for sampling experiences from the buffer
    sample_strategy: Optional[str] = None
    sample_strategy_args: Optional[dict] = None

    advantage_fn: Optional[str] = None  # "ppo"
    # If not set, use AdvantageFn.default_args()
    advantage_fn_args: Optional[dict] = None

    kl_penalty_fn: Optional[str] = None  # "none"  # set to "none" to disable kl penalty in reward
    # If not set, use kl_penalty_fn.default_args()
    kl_penalty_fn_args: Optional[dict] = None

    policy_loss_fn: Optional[str] = None  # "ppo"
    # If not set, use PolicyLossFn.default_args()
    policy_loss_fn_args: Optional[dict] = None

    kl_loss_fn: Optional[str] = None  # "k2"  # set to "none" to disable kl loss
    # If not set, use kl_loss_fn.default_args()
    kl_loss_fn_args: Optional[dict] = None

    entropy_loss_fn: Optional[str] = None  # "default"
    # If not set, use entropy_loss_fn.default_args()
    entropy_loss_fn_args: Optional[dict] = None


@dataclass
class ClusterConfig:
    """Config for the cluster."""

    ray_address: str = "auto"
    node_num: Optional[int] = None
    gpu_per_node: Optional[int] = None


@Experimental
@dataclass
class ExplorerInput:
    """Config for explorer input."""

<<<<<<< HEAD
    taskset: TasksetConfig = field(default_factory=TasksetConfig)
    eval_tasksets: List[TasksetConfig] = field(default_factory=list)
=======
    taskset: Optional[StorageConfig] = None
    tasksets: List[StorageConfig] = field(default_factory=list)
    eval_tasksets: List[StorageConfig] = field(default_factory=list)
>>>>>>> ac5f8f4c
    # The following args provide default values for the corresponding args in `taskset` and `eval_tasksets`
    default_workflow_type: Optional[str] = None
    default_eval_workflow_type: Optional[str] = None
    default_reward_fn_type: Optional[str] = None


@dataclass
class TrainerInput:
    """Config for trainer input."""

    # The main experience buffer to be used in trainer
    # Commonly, it is also the output buffer of the Explorer
    experience_buffer: Optional[ExperienceBufferConfig] = None

    # Some auxiliary buffers to facilitate training (e.g., data mixing)
    auxiliary_buffers: Dict[str, ExperienceBufferConfig] = field(default_factory=dict)


@dataclass
class BufferConfig:
    """Config for buffer."""

    batch_size: int = 1
    train_batch_size: int = 0  # default to `batch_size` * `algorithm.n`
    total_epochs: int = 1
    total_steps: Optional[int] = None

    # for explorer
    explorer_input: ExplorerInput = field(default_factory=ExplorerInput)

    # for trainer
    trainer_input: TrainerInput = field(default_factory=TrainerInput)

    # ! DO NOT SET FOLLOWING FIELDS
    explorer_output: Optional[StorageConfig] = None  # automatically set
    tokenizer_path: Optional[str] = None  # automatically set
    pad_token_id: Optional[int] = None  # automatically set
    cache_dir: Optional[str] = None  # automatically set


@dataclass
class ExplorerConfig:
    """Config for explorer."""

    name: str = EXPLORER_NAME
    # for workflow runner
    # number of workflow runners.
    runner_per_model: int = 8  # number of runners per each rollout model
    max_timeout: int = 1800  # wait each task for 30 minutes
    max_retry_times: int = 2  # retry each task for 2 times if it fails or timeout
    env_vars: dict = field(default_factory=dict)  # environment variables for workflow runner
    max_repeat_times_per_runner: Optional[
        int
    ] = None  # the number of time to repeat each task in a single workflow runner (for GRPO-like algorithms)

    runner_num: Optional[int] = None  # ! Deprecated

    # for inference models
    # for rollout model
    rollout_model: InferenceModelConfig = field(default_factory=InferenceModelConfig)
    # for other models used in the custom workflows
    auxiliary_models: List[InferenceModelConfig] = field(default_factory=list)

    # for evaluation
    eval_interval: int = 100
    eval_on_startup: bool = True  # evalulate at step 0

    # for benchmark
    bench_on_latest_checkpoint: bool = False  # only benchmark the latest checkpoint

    # for serve mode
    api_port: int = 8010
    # listen on all interfaces by default
    listen_address: str = "0.0.0.0"
    # check the running status of the server every 60 seconds
    service_status_check_interval: int = 60
    # keep at least 1 model in running status
    min_running_model_num: int = 1


@dataclass
class TrainerConfig:
    name: str = TRAINER_NAME
    trainer_type: str = "verl"
    save_interval: int = 0
    enable_preview: bool = True  # enable rollout preview in wandb
    total_steps: Optional[
        int
    ] = None  # total training steps, training stops when reaching this step, None means no limit

    # trainer configs
    grad_clip: float = 1.0
    use_dynamic_bsz: bool = True
    # if None, automatically set to ceil(2 * model.max_model_len / ulysses_sequence_parallel_size)
    max_token_len_per_gpu: Optional[int] = None
    ulysses_sequence_parallel_size: int = 1  # sp size
    # TODO: extract more train-related params from underlying trainer engine

    save_strategy: SaveStrategy = SaveStrategy.UNRESTRICTED

    trainer_config: Any = field(default_factory=dict)
    trainer_config_path: str = ""  # deprecated, use `trainer_config` instead


@dataclass
class MonitorConfig:
    # TODO: support multiple monitors (List[str])
    monitor_type: str = "tensorboard"
    # the default args for monitor
    monitor_args: Optional[Dict] = None
    # whether to enable ray timeline profile
    # the output file will be saved to `cache_dir/timeline.json`
    enable_ray_timeline: bool = False
    # ! DO NOT SET, automatically generated as checkpoint_job_dir/monitor
    cache_dir: str = ""


@dataclass
class SynchronizerConfig:
    """Configs for model weight synchronization."""

    sync_method: SyncMethod = SyncMethod.NCCL
    sync_style: SyncStyle = SyncStyle.FIXED
    # sync weights every `sync_interval` steps
    sync_interval: int = 1
    # allow explorer to run `sync_offset` steps before sync
    sync_offset: int = 0
    # waiting for `sync_timeout` seconds before timeout in `nccl` method
    sync_timeout: int = 3600
    # wait for the lastest checkpoint to be ready  # TODO: to be used
    wait_for_checkpoint: bool = False

    # ! DO NOT SET, automatically calculated
    explorer_world_size: Optional[int] = None
    ray_namespace: str = ""


@dataclass
class DataJuicerServiceConfig:
    """Config for Data-Juicer.

    Please update `trinity.service.data_juicer.server.server.py` correspondingly if you change the fields here.
    """

    # the url of the Data-Juicer server
    server_url: Optional[str] = None

    # whether to start Data-Juicer server automatically
    auto_start: bool = False

    # the following fields are only used when `auto_start` is True
    # the port of the Data-Juicer server, if not set, a random port will be used
    port: Optional[int] = None
    # the hostname will be automatically set to "localhost" so we do not need to set it here


@dataclass
class ServiceConfig:
    """Configs for outside services."""

    data_juicer: Optional[DataJuicerServiceConfig] = None


@dataclass
class LogConfig:
    """Configs for logger."""

    level: str = "INFO"  # default log level (DEBUG, INFO, WARNING, ERROR)
    group_by_node: bool = False  # whether to group logs by node IP in Ray cluster
    # ! DO NOT SET, automatically generated as <checkpoint_root_dir>/<project>/<name>/log
    save_dir: str = ""


@dataclass
class StageConfig:
    """Configs for a stage."""

    stage_name: str
    mode: Optional[str] = None
    algorithm: Optional[AlgorithmConfig] = None
    buffer: Optional[BufferConfig] = None
    data_processor: Optional[DataProcessorConfig] = None
    explorer: Optional[ExplorerConfig] = None
    trainer: Optional[TrainerConfig] = None


@dataclass
class Config:
    """Global Configuration"""

    mode: str = "both"  # `explore`, `train`, `both` or `bench`
    project: str = "Trinity-RFT"
    group: str = ""
    name: str = "rft"
    # the root dir for checkpoints
    checkpoint_root_dir: str = ""
    # ! DO NOT SET, automatically generated as `checkpoint_root_dir/project/name`
    checkpoint_job_dir: str = ""
    # If not set, automatically generated as f"{config.project}-{config.name}"
    ray_namespace: str = ""
    # whether to continue training from the last checkpoint in checkpoint_job_dir (if any)
    continue_from_checkpoint: bool = True

    algorithm: AlgorithmConfig = field(default_factory=AlgorithmConfig)
    data_processor: DataProcessorConfig = field(default_factory=DataProcessorConfig)
    model: ModelConfig = field(default_factory=ModelConfig)
    cluster: ClusterConfig = field(default_factory=ClusterConfig)
    buffer: BufferConfig = field(default_factory=BufferConfig)
    explorer: ExplorerConfig = field(default_factory=ExplorerConfig)
    trainer: TrainerConfig = field(default_factory=TrainerConfig)
    monitor: MonitorConfig = field(default_factory=MonitorConfig)
    synchronizer: SynchronizerConfig = field(default_factory=SynchronizerConfig)
    service: ServiceConfig = field(default_factory=ServiceConfig)
    log: LogConfig = field(default_factory=LogConfig)

    # configurations for different training stages
    stages: List[StageConfig] = field(default_factory=list)

    def save(self, config_path: str) -> None:
        """Save config to file."""
        with open(config_path, "w", encoding="utf-8") as f:
            OmegaConf.save(self, f)

    def _check_deprecated(self) -> None:
        if self.explorer.runner_num is not None:
            logger.warning(
                "`explorer.runner_num` is deprecated, please use `explorer.runner_per_model` instead."
            )

    def _update_config_from_ray_cluster(self) -> None:
        """Update config if `node_num` or `gpu_per_node` are not set."""
        if self.cluster.node_num is not None and self.cluster.gpu_per_node is not None:
            return

        # init ray cluster to detect node_num and gpu_per_node
        was_initialized = ray.is_initialized()
        if not was_initialized:
            ray.init(
                address=self.cluster.ray_address,
                ignore_reinit_error=True,
                namespace=self.ray_namespace,
            )

        alive_nodes = [n for n in ray.nodes() if n["alive"]]
        if not alive_nodes:
            raise RuntimeError("Could not find any alive nodes in the Ray cluster.")

        # set node_num
        if self.cluster.node_num is None:
            self.cluster.node_num = len(alive_nodes)
            logger.info(f"Auto-detected and set node_num: {self.cluster.node_num}")

        # set gpu_per_node
        if self.cluster.gpu_per_node is None:
            gpu_per_node = 0
            for node in alive_nodes:
                node_gpus = node.get("Resources", {}).get("GPU")
                if node_gpus and node_gpus > 0:
                    gpu_per_node = int(node_gpus)
                    break

            self.cluster.gpu_per_node = gpu_per_node
            logger.info(f"Auto-detected and set gpu_per_node: {self.cluster.gpu_per_node}")

        if not was_initialized:
            ray.shutdown()

    def _check_interval(self) -> None:
        assert self.synchronizer.sync_interval > 0

        if self.mode != "bench" and self.algorithm.algorithm_type != "dpo":  # TODO
            # check eval_interval
            if self.explorer.eval_interval % self.synchronizer.sync_interval != 0:
                self.explorer.eval_interval = (
                    max(self.explorer.eval_interval // self.synchronizer.sync_interval, 1)
                ) * self.synchronizer.sync_interval
                logger.warning(
                    f"`eval_interval` is not a multiple of `sync_interval`; adjusted to the nearest integer={self.explorer.eval_interval}."
                )

    def _check_explorer_input(self) -> None:
        explorer_input = self.buffer.explorer_input

<<<<<<< HEAD
        if self.mode != "train" and not taskset.path:
            raise ValueError(
                "`buffer.explorer_input.taskset.path` is required, please set it to the path of the taskset."
            )
        if not taskset.name:
            taskset.name = "taskset"
        if taskset.repeat_times is None or taskset.repeat_times != self.algorithm.repeat_times:
            taskset.repeat_times = self.algorithm.repeat_times
            logger.info(
                "`buffer.explorer_input.taskset.repeat_times` is set to `algorithm.repeat_times`"
                f" (={self.algorithm.repeat_times})."
            )

        taskset.batch_size = self.buffer.batch_size
        set_if_none(taskset, "default_workflow_type", explorer_input.default_workflow_type)
        set_if_none(taskset, "default_reward_fn_type", explorer_input.default_reward_fn_type)
        set_if_none(taskset, "ray_namespace", self.ray_namespace)
        set_if_none(taskset.rollout_args, "max_tokens", self.model.max_response_tokens)
=======
        if explorer_input.taskset:
            if len(explorer_input.tasksets) > 0:
                raise ValueError("Do not support setting `taskset` and `tasksets` simultaneously!")
            explorer_input.tasksets = [explorer_input.taskset]
            explorer_input.taskset = None
        else:
            if len(explorer_input.tasksets) == 0:
                explorer_input.tasksets = [StorageConfig()]
        tasksets = explorer_input.tasksets

        if self.mode == "train":
            assert (
                experience_buffer is not None
            ), "`buffer.trainer_input.experience_buffer` is required when `mode` is `train`."
            experience_buffer.total_epochs = self.buffer.total_epochs
            experience_buffer.total_steps = self.buffer.total_steps

        for taskset in tasksets:
            if self.mode != "train" and not taskset.path:
                raise ValueError(
                    "`buffer.explorer_input.taskset.path` is required, please set it to the path of the taskset."
                )
            if not taskset.name:
                taskset.name = "taskset"
            if taskset.repeat_times is None or taskset.repeat_times != self.algorithm.repeat_times:
                taskset.repeat_times = self.algorithm.repeat_times
                logger.info(
                    "`buffer.explorer_input.taskset.repeat_times` is set to `algorithm.repeat_times`"
                    f" (={self.algorithm.repeat_times})."
                )
            taskset.total_epochs = self.buffer.total_epochs
            taskset.total_steps = self.buffer.total_steps

            set_if_none(taskset, "default_workflow_type", explorer_input.default_workflow_type)
            set_if_none(taskset, "default_reward_fn_type", explorer_input.default_reward_fn_type)
            set_if_none(taskset, "ray_namespace", self.ray_namespace)
            set_if_none(taskset.rollout_args, "max_tokens", self.model.max_response_tokens)
>>>>>>> ac5f8f4c

        for idx, dataset in enumerate(explorer_input.eval_tasksets):
            if not dataset.path:
                raise ValueError(f"Eval dataset [{dataset}]'s path is not configured.")
            dataset.is_eval = True
            dataset.batch_size = self.buffer.batch_size
            if not dataset.name:
                dataset.name = f"eval_taskset_{idx}"
            set_if_none(dataset, "repeat_times", 1)
            # eval_workflow has higher priority than workflow in eval tasksets, so we set it first
            set_if_none(dataset, "default_workflow_type", explorer_input.default_eval_workflow_type)
            set_if_none(dataset, "default_workflow_type", explorer_input.default_workflow_type)
            set_if_none(dataset, "default_reward_fn_type", explorer_input.default_reward_fn_type)
            set_if_none(dataset, "ray_namespace", self.ray_namespace)
            set_if_none(dataset.rollout_args, "max_tokens", self.model.max_response_tokens)

        if self.mode != "train":
            taskset.total_epochs = self.buffer.total_epochs
            taskset.total_steps = self.buffer.total_steps

    def _check_trainer_input(self) -> None:
        trainer_input = self.buffer.trainer_input
        experience_buffer = trainer_input.experience_buffer

        if experience_buffer is None:
            experience_buffer = trainer_input.experience_buffer = ExperienceBufferConfig(
                name="experience_buffer",
                storage_type=StorageType.QUEUE,
            )
            logger.info(f"Auto set `buffer.trainer_input.experience_buffer` to {experience_buffer}")
        elif experience_buffer.storage_type is StorageType.FILE and self.mode == "both":
            logger.warning(
                "`FILE` storage is not supported to use as experience_buffer in `both` mode, use `QUEUE` instead."
            )
            experience_buffer.storage_type = StorageType.QUEUE

        if not experience_buffer.name:
            experience_buffer.name = "experience_buffer"

        if not experience_buffer.path:
            experience_buffer.path = self._default_storage_path(
                experience_buffer.storage_type, experience_buffer.name
            )
            logger.warning(
                f"Auto set `buffer.trainer_input.experience_buffer.path` to {experience_buffer.path}"
            )

        from trinity.algorithm.algorithm import ALGORITHM_TYPE

        experience_buffer.schema_type = ALGORITHM_TYPE.get(self.algorithm.algorithm_type).schema
        experience_buffer.batch_size = self.buffer.train_batch_size
        experience_buffer.tokenizer_path = self.model.model_path
        set_if_none(experience_buffer, "ray_namespace", self.ray_namespace)
        set_if_none(experience_buffer.format, "chat_template", self.model.custom_chat_template)
        for aux_name, aux_buffer in trainer_input.auxiliary_buffers.items():
            aux_buffer.batch_size = self.buffer.train_batch_size
            aux_buffer.tokenizer_path = self.model.model_path
            set_if_none(aux_buffer, "ray_namespace", self.ray_namespace)
            if aux_buffer.path is None or aux_buffer.path == "":
                raise ValueError(
                    f"`buffer.trainer_input.auxiliary_buffers[{aux_name}].path` is required, "
                    f"please set it to the path of the auxiliary buffer."
                )

        if self.mode == "train":
            assert (
                experience_buffer is not None
            ), "`buffer.trainer_input.experience_buffer` is required when `mode` is `train`."
            experience_buffer.total_epochs = self.buffer.total_epochs
            experience_buffer.total_steps = self.buffer.total_steps

    def _default_storage_path(self, storage_type: StorageType, name: str) -> str:
        if storage_type == StorageType.SQL:
            return "sqlite:///" + os.path.join(self.buffer.cache_dir, f"{name}.db")  # type: ignore[arg-type]
        else:
            return os.path.join(self.buffer.cache_dir, f"{name}.jsonl")  # type: ignore[arg-type]

    def _check_data_processor(self) -> None:
        # check input/output buffers in pipelines
        experience_pipeline = self.data_processor.experience_pipeline
        if experience_pipeline is not None:
            if experience_pipeline.save_input and experience_pipeline.input_save_path is None:
                experience_pipeline.input_save_path = os.path.join(
                    self.buffer.cache_dir, "explorer_output.jsonl"  # type: ignore[arg-type]
                )
                logger.info(
                    f"Auto set `data_processor.experience_pipeline.input_save_path` to {experience_pipeline.input_save_path}"
                )

        task_pipeline = self.data_processor.task_pipeline
        if task_pipeline is not None:
            if task_pipeline.output is None:
<<<<<<< HEAD
                if self.mode != "train":
                    task_pipeline.output = self.buffer.explorer_input.taskset
                elif self.mode == "train" and self.algorithm.algorithm_type in {"dpo", "sft"}:
                    task_pipeline.output = self.buffer.trainer_input.experience_buffer
                else:
                    raise ValueError(
                        "`data_processor.task_pipeline.output` is missing. Please set it to the desired output storage config."
=======
                if tasksets and tasksets[0].path is not None:
                    task_pipeline.output = tasksets[0]
                elif (
                    experience_buffer.schema_type in {"dpo", "sft"}
                    and experience_buffer.path is not None
                ):
                    task_pipeline.output = experience_buffer
                else:
                    raise ValueError(
                        "`data_processor.task_pipeline.output` is required when both "
                        "`buffer.explorer_input.tasksets[0].path` and `buffer.trainer_input.experience_buffer.path` are "
                        "None"
>>>>>>> ac5f8f4c
                    )
            if task_pipeline.output.path and os.path.exists(task_pipeline.output.path):
                raise ValueError(
                    f"Task pipeline output path {task_pipeline.output.path} already exists.\n"
                    "Please choose a different output path to avoid overwriting."
                )

    def _check_buffer(self) -> None:  # noqa: C901
        # check train_batch_size
        if not self.buffer.train_batch_size:
            if self.mode == "train" or self.algorithm.algorithm_type in ["sft", "dpo"]:
                raise ValueError(
                    "`buffer.train_batch_size` is required when `mode` is 'train' or `algorithm.algorithm_type` is "
                    "'sft' or 'dpo'"
                )
            logger.info(
                "`buffer.train_batch_size` is set to `buffer.batch_size` * `algorithm.repeat_times`"
            )
            self.buffer.train_batch_size = self.buffer.batch_size * self.algorithm.repeat_times

        # create buffer.cache_dir at <checkpoint_root_dir>/<project>/<name>/buffer
        self.buffer.cache_dir = os.path.abspath(os.path.join(self.checkpoint_job_dir, "buffer"))
        try:
            os.makedirs(self.buffer.cache_dir, exist_ok=True)
        except Exception as e:
            raise RuntimeError(
                f"Failed to create buffer dir {self.buffer.cache_dir}, please check "
                f"your checkpoint directory: {self.checkpoint_job_dir}"
            ) from e

        # set pad_token_id / tokenizer_path
        if self.buffer.pad_token_id is None:
            from transformers import AutoTokenizer

            try:
                tokenizer = AutoTokenizer.from_pretrained(self.model.model_path)
                if tokenizer.pad_token_id is None:
                    tokenizer.pad_token_id = tokenizer.eos_token_id
                    logger.warning(
                        f"tokenizer.pad_token_id is None. Now set to {tokenizer.eos_token_id}",
                        stacklevel=1,
                    )
                self.buffer.pad_token_id = tokenizer.pad_token_id

            except Exception:
                logger.warning(f"Failed to get pad token id from model {self.model.model_path}")
                self.buffer.pad_token_id = 0

        self._check_explorer_input()
        self._check_trainer_input()
        self._check_data_processor()

    def _check_algorithm(self) -> None:
        from trinity.algorithm import (
            ADVANTAGE_FN,
            ENTROPY_LOSS_FN,
            KL_FN,
            POLICY_LOSS_FN,
            SAMPLE_STRATEGY,
        )
        from trinity.algorithm.algorithm import ALGORITHM_TYPE

        algorithm = ALGORITHM_TYPE.get(self.algorithm.algorithm_type)
        algorithm.check_config(self)
        default_config = {
            "sample_strategy": "warmup",
            "policy_loss_fn": "ppo",
            "advantage_fn": "ppo",
            "kl_penalty_fn": "none",
            "kl_loss_fn": "k2",
            "entropy_loss_fn": "default",
        }
        default_config.update(algorithm.default_config())
        for key, value in default_config.items():
            set_if_none(self.algorithm, key, value)

        def check_and_set(name, registry, args_attr):
            fn_cls = registry.get(getattr(self.algorithm, name))
            if fn_cls is None:
                raise ValueError(f"Invalid {name}: {getattr(self.algorithm, name)}")
            set_if_none(self.algorithm, args_attr, fn_cls.default_args())
            return fn_cls

        check_and_set("sample_strategy", SAMPLE_STRATEGY, "sample_strategy_args")
        check_and_set("policy_loss_fn", POLICY_LOSS_FN, "policy_loss_fn_args")
        check_and_set("advantage_fn", ADVANTAGE_FN, "advantage_fn_args")
        check_and_set("kl_loss_fn", KL_FN, "kl_loss_fn_args")
        check_and_set("kl_penalty_fn", KL_FN, "kl_penalty_fn_args")
        check_and_set("entropy_loss_fn", ENTROPY_LOSS_FN, "entropy_loss_fn_args")

    def _check_model(self) -> None:
        model = self.model
        if not model.critic_model_path:
            model.critic_model_path = model.model_path

        # check max_model_len, max_prompt_tokens, max_response_tokens

        # if all three are set, check if they are valid
        if (
            model.max_model_len is not None
            and model.max_prompt_tokens is not None
            and model.max_response_tokens is not None
        ):
            if model.max_prompt_tokens + model.max_response_tokens > model.max_model_len:
                raise ValueError(
                    f"`max_prompt_tokens` + `max_response_tokens` ({model.max_prompt_tokens} + {model.max_response_tokens}) "
                    f"exceeds `max_model_len` ({model.max_model_len}). Please adjust them accordingly."
                )

        # check max_model_len first
        if model.max_model_len is None:
            if model.max_prompt_tokens is not None and model.max_response_tokens is not None:
                model.max_model_len = model.max_prompt_tokens + model.max_response_tokens
                logger.warning(
                    f"`max_model_len` is set to {model.max_model_len} from `max_prompt_tokens` and `max_response_tokens`."
                )
            else:
                raise ValueError("Unable to determine `max_model_len`, please set it manually.")

        # both max_prompt_tokens and max_response_tokens are None
        if model.max_prompt_tokens is None and model.max_response_tokens is None:
            # default to max_model_len / 2
            model.max_prompt_tokens = model.max_model_len // 2
            model.max_response_tokens = model.max_model_len - model.max_prompt_tokens
            logger.warning(
                f"`max_prompt_tokens` and `max_response_tokens` are not set, set to {model.max_prompt_tokens} and {model.max_response_tokens} respectively."
            )

        # only max_prompt_tokens is None
        if model.max_prompt_tokens is None and model.max_response_tokens is not None:
            model.max_response_tokens = min(model.max_response_tokens, model.max_model_len - 1)
            model.max_prompt_tokens = model.max_model_len - model.max_response_tokens
            logger.warning(
                f"`max_prompt_tokens` is set to {model.max_prompt_tokens}, `max_response_tokens` is set to {model.max_response_tokens}."
            )

        # only max_response_tokens is None
        if model.max_response_tokens is None and model.max_prompt_tokens is not None:
            model.max_prompt_tokens = min(model.max_prompt_tokens, model.max_model_len - 1)
            model.max_response_tokens = model.max_model_len - model.max_prompt_tokens
            logger.warning(
                f"`max_response_tokens` is set to {model.max_response_tokens}, `max_prompt_tokens` is set to {model.max_prompt_tokens}."
            )

        if model.min_response_tokens >= model.max_response_tokens:  # type: ignore [operator]
            model.min_response_tokens = max(model.max_response_tokens - 1, 0)  # type: ignore [operator]
            logger.warning(f"`min_response_tokens` is set to {model.min_response_tokens}.")

    def __iter__(self):
        """Iterate over configs with each stage applied in order.

        Yields:
            Config: The config after applying each stage.
        """
        for stage in self.stages:
            new_config = deepcopy(self)
            for field_name in stage.__dataclass_fields__:
                stage_value = getattr(stage, field_name)
                if stage_value is not None and hasattr(new_config, field_name):
                    setattr(new_config, field_name, stage_value)
            if stage.stage_name:
                new_config.name = f"{self.name}/{stage.stage_name}"
            new_config.stages = []
            yield new_config

    def check_and_update(self) -> Config:  # noqa: C901
        """Check and update the config."""
        self._check_deprecated()

        # set namespace
        if self.ray_namespace is None or len(self.ray_namespace) == 0:
            self.ray_namespace = f"{self.project}/{self.name}"

        # check cluster infomation
        self._update_config_from_ray_cluster()

        # check algorithm
        self._check_algorithm()

        # check mode
        if self.mode not in ["explore", "train", "both", "bench", "serve"]:
            raise ValueError(f"Invalid mode: {self.mode}")

        # prepare for the checkpoint directory
        if not os.path.isabs(self.checkpoint_root_dir):
            self.checkpoint_root_dir = os.path.join(os.getcwd(), self.checkpoint_root_dir)
        # create a job dir at checkpoint_root_dir/project/name
        self.checkpoint_job_dir = os.path.join(
            self.checkpoint_root_dir, self.project, self.group, self.name
        )
        # rename the experiment when necessary
        if not self.continue_from_checkpoint and (
            os.path.exists(self.checkpoint_job_dir) and os.listdir(self.checkpoint_job_dir)
        ):
            if self.mode == "bench":
                logger.warning(
                    "For bench mode, `continue_from_checkpoint` is set as `true` to enable using existing checkpoints."
                )
                self.continue_from_checkpoint = True
            else:
                ori_name = self.name
                timestamp = datetime.now().strftime("%Y%m%d%H%M%S")
                self.name = f"{ori_name}_{timestamp}"
                self.checkpoint_job_dir = f"{self.checkpoint_job_dir}_{timestamp}"
                logger.warning(f"Experiment [{ori_name}] already exists, renamed as {self.name}.")
        os.makedirs(self.checkpoint_job_dir, exist_ok=True)

        # check model
        self._check_model()

        # check explorer
        if self.explorer is not None:
            self.explorer.rollout_model.model_path = self.model.model_path
            self.explorer.rollout_model.max_model_len = self.model.max_model_len
            self.explorer.rollout_model.max_prompt_tokens = self.model.max_prompt_tokens
            self.explorer.rollout_model.max_response_tokens = self.model.max_response_tokens
            self.explorer.rollout_model.min_response_tokens = self.model.min_response_tokens
            for aux_model in self.explorer.auxiliary_models:
                if not aux_model.model_path:
                    raise ValueError("auxiliary model's model_path is required.")
                set_if_none(aux_model, "max_model_len", self.model.max_model_len)
                set_if_none(aux_model, "max_prompt_tokens", self.model.max_prompt_tokens)
                set_if_none(aux_model, "max_response_tokens", self.model.max_response_tokens)
                set_if_none(aux_model, "min_response_tokens", self.model.min_response_tokens)

            # for lora configs
            if self.model.lora_configs is not None:
                self.explorer.rollout_model.enable_lora = True
                if len(self.model.lora_configs) > 1:
                    raise ValueError("Only one lora adapter is supported for now.")
                if self.model.lora_configs[0].path is None:
                    logger.info("Creating dummy lora, since no lora_path is provided.")
                    lora_path = create_dummy_lora(
                        model_path=self.model.model_path,
                        checkpoint_job_dir=self.checkpoint_job_dir,
                        lora_rank=self.model.lora_configs[0].lora_rank,
                        lora_alpha=self.model.lora_configs[0].lora_alpha,
                        target_modules=self.model.lora_configs[0].target_modules,
                    )
                    self.model.lora_configs[0].path = lora_path
                self.explorer.rollout_model.lora_modules = [
                    {
                        "lora_int_id": i + 1,
                        "lora_name": cfg.name,
                        "lora_path": cfg.path,
                        "base_model_name": cfg.base_model_name,
                    }
                    for i, cfg in enumerate(self.model.lora_configs)
                ]
                self.explorer.rollout_model.lora_kwargs = {
                    "max_loras": len(self.model.lora_configs),
                    "max_lora_rank": max(
                        (
                            model_config.lora_rank
                            for model_config in self.model.lora_configs
                            if model_config.lora_rank > 0
                        ),
                        default=0,
                    ),
                    "default_lora_path": os.path.join(
                        self.checkpoint_job_dir, "global_step_0", "actor", "lora_adapter"
                    ),  # will be poped later
                }

        # check synchronizer
        self.synchronizer.ray_namespace = self.ray_namespace
        self.synchronizer.explorer_world_size = (
            self.explorer.rollout_model.engine_num
            * self.explorer.rollout_model.tensor_parallel_size
        )
        if (
            self.mode in ["train", "explore", "bench", "serve"]
            and self.synchronizer.sync_method == SyncMethod.NCCL
        ):
            self.synchronizer.sync_method = SyncMethod.CHECKPOINT
            logger.warning(
                f"`{self.mode}` mode does not support NCCL synchronization, set `synchronizer.sync_method` to `checkpoint`."
            )

        self._check_interval()

        # check monitor
        from trinity.utils.monitor import MONITOR

        monitor_cls = MONITOR.get(self.monitor.monitor_type)
        if monitor_cls is None:
            raise ValueError(f"Invalid monitor type: {self.monitor.monitor_type}")
        set_if_none(self.monitor, "monitor_args", monitor_cls.default_args())
        # create a job dir in <checkpoint_root_dir>/<project>/<name>/monitor
        self.monitor.cache_dir = os.path.join(self.checkpoint_job_dir, "monitor")
        try:
            os.makedirs(self.monitor.cache_dir, exist_ok=True)
        except Exception:
            logger.warning(
                f"Failed to create monitor dir {self.monitor.cache_dir}, please check "
                f"your checkpoint directory: {self.checkpoint_job_dir}"
            )

        # check buffer
        self._check_buffer()
        # check and update trainer
        if self.mode in ["train", "both", "bench"]:
            if self.trainer.trainer_type == "verl":
                if self.trainer.trainer_config:
                    from trinity.common.verl_config import veRLConfig

                    trainer_config_schema = OmegaConf.structured(veRLConfig)
                    trainer_config = OmegaConf.merge(
                        trainer_config_schema, self.trainer.trainer_config
                    )
                    self.trainer.trainer_config = OmegaConf.to_object(trainer_config)
                elif self.trainer.trainer_config_path:
                    raise ValueError(
                        "`trainer_config_path` is deprecated; please use `trainer_config` instead."
                    )
                else:
                    from trinity.common.verl_config import veRLConfig

                    logger.info("`trainer_config` is not provided, using default trainer config.")
                    self.trainer.trainer_config = veRLConfig()
                if self.trainer.max_token_len_per_gpu is None:
                    self.trainer.max_token_len_per_gpu = math.ceil(
                        2 * self.model.max_model_len / self.trainer.ulysses_sequence_parallel_size  # type: ignore [operator]
                    )
            else:
                raise ValueError(f"Invalid trainer type: {self.trainer_type}")
            self.trainer.trainer_config.synchronize_config(self)

        # check service
        if self.service.data_juicer is not None:
            for operator in self.data_processor.experience_pipeline.operators:
                if operator.name == "data_juicer":
                    operator.args["service_config"] = self.service.data_juicer

        # check log
        self.log.save_dir = os.path.join(self.checkpoint_job_dir, "log")
        return self

    def flatten(self) -> Dict[str, Any]:
        """Flatten the config into a single-level dict with dot-separated keys for nested fields."""

        def _flatten(obj, parent_key="", sep="."):
            items = {}
            if hasattr(obj, "__dataclass_fields__"):
                obj = vars(obj)
            if isinstance(obj, dict):
                for k, v in obj.items():
                    new_key = f"{parent_key}{sep}{k}" if parent_key else k
                    items.update(_flatten(v, new_key, sep=sep))
            elif isinstance(obj, list):
                for i, v in enumerate(obj):
                    new_key = f"{parent_key}{sep}{i}" if parent_key else str(i)
                    items.update(_flatten(v, new_key, sep=sep))
            elif isinstance(obj, Enum):
                items[parent_key] = obj.value
            else:
                items[parent_key] = obj
            return items

        return _flatten(self)

    def get_envs(self) -> Dict[str, str]:
        """Get the environment variables from the config."""
        return {
            PLUGIN_DIRS_ENV_VAR: os.getenv(PLUGIN_DIRS_ENV_VAR, ""),
            LOG_LEVEL_ENV_VAR: self.log.level,
            LOG_DIR_ENV_VAR: self.log.save_dir,
            LOG_NODE_IP_ENV_VAR: "1" if self.log.group_by_node else "0",
        }


def load_config(config_path: str) -> Config:
    """Load the configuration from the given path."""
    # TODO: add test
    schema = OmegaConf.structured(Config)
    yaml_config = OmegaConf.load(config_path)
    try:
        config = OmegaConf.merge(schema, yaml_config)
        return OmegaConf.to_object(config)
    except Exception as e:
        raise ValueError(f"Invalid configuration: {e}") from e<|MERGE_RESOLUTION|>--- conflicted
+++ resolved
@@ -533,14 +533,9 @@
 class ExplorerInput:
     """Config for explorer input."""
 
-<<<<<<< HEAD
-    taskset: TasksetConfig = field(default_factory=TasksetConfig)
+    taskset: TasksetConfig = None
+    tasksets: List[TasksetConfig] = field(default_factory=list)
     eval_tasksets: List[TasksetConfig] = field(default_factory=list)
-=======
-    taskset: Optional[StorageConfig] = None
-    tasksets: List[StorageConfig] = field(default_factory=list)
-    eval_tasksets: List[StorageConfig] = field(default_factory=list)
->>>>>>> ac5f8f4c
     # The following args provide default values for the corresponding args in `taskset` and `eval_tasksets`
     default_workflow_type: Optional[str] = None
     default_eval_workflow_type: Optional[str] = None
@@ -824,26 +819,6 @@
     def _check_explorer_input(self) -> None:
         explorer_input = self.buffer.explorer_input
 
-<<<<<<< HEAD
-        if self.mode != "train" and not taskset.path:
-            raise ValueError(
-                "`buffer.explorer_input.taskset.path` is required, please set it to the path of the taskset."
-            )
-        if not taskset.name:
-            taskset.name = "taskset"
-        if taskset.repeat_times is None or taskset.repeat_times != self.algorithm.repeat_times:
-            taskset.repeat_times = self.algorithm.repeat_times
-            logger.info(
-                "`buffer.explorer_input.taskset.repeat_times` is set to `algorithm.repeat_times`"
-                f" (={self.algorithm.repeat_times})."
-            )
-
-        taskset.batch_size = self.buffer.batch_size
-        set_if_none(taskset, "default_workflow_type", explorer_input.default_workflow_type)
-        set_if_none(taskset, "default_reward_fn_type", explorer_input.default_reward_fn_type)
-        set_if_none(taskset, "ray_namespace", self.ray_namespace)
-        set_if_none(taskset.rollout_args, "max_tokens", self.model.max_response_tokens)
-=======
         if explorer_input.taskset:
             if len(explorer_input.tasksets) > 0:
                 raise ValueError("Do not support setting `taskset` and `tasksets` simultaneously!")
@@ -854,20 +829,13 @@
                 explorer_input.tasksets = [StorageConfig()]
         tasksets = explorer_input.tasksets
 
-        if self.mode == "train":
-            assert (
-                experience_buffer is not None
-            ), "`buffer.trainer_input.experience_buffer` is required when `mode` is `train`."
-            experience_buffer.total_epochs = self.buffer.total_epochs
-            experience_buffer.total_steps = self.buffer.total_steps
-
-        for taskset in tasksets:
+        for i, taskset in enumerate(tasksets):
             if self.mode != "train" and not taskset.path:
                 raise ValueError(
                     "`buffer.explorer_input.taskset.path` is required, please set it to the path of the taskset."
                 )
             if not taskset.name:
-                taskset.name = "taskset"
+                taskset.name = f"taskset_{i}"
             if taskset.repeat_times is None or taskset.repeat_times != self.algorithm.repeat_times:
                 taskset.repeat_times = self.algorithm.repeat_times
                 logger.info(
@@ -876,12 +844,11 @@
                 )
             taskset.total_epochs = self.buffer.total_epochs
             taskset.total_steps = self.buffer.total_steps
-
+            taskset.batch_size = self.buffer.batch_size
             set_if_none(taskset, "default_workflow_type", explorer_input.default_workflow_type)
             set_if_none(taskset, "default_reward_fn_type", explorer_input.default_reward_fn_type)
             set_if_none(taskset, "ray_namespace", self.ray_namespace)
             set_if_none(taskset.rollout_args, "max_tokens", self.model.max_response_tokens)
->>>>>>> ac5f8f4c
 
         for idx, dataset in enumerate(explorer_input.eval_tasksets):
             if not dataset.path:
@@ -974,28 +941,13 @@
         task_pipeline = self.data_processor.task_pipeline
         if task_pipeline is not None:
             if task_pipeline.output is None:
-<<<<<<< HEAD
                 if self.mode != "train":
-                    task_pipeline.output = self.buffer.explorer_input.taskset
+                    task_pipeline.output = self.buffer.explorer_input.tasksets[0]
                 elif self.mode == "train" and self.algorithm.algorithm_type in {"dpo", "sft"}:
                     task_pipeline.output = self.buffer.trainer_input.experience_buffer
                 else:
                     raise ValueError(
                         "`data_processor.task_pipeline.output` is missing. Please set it to the desired output storage config."
-=======
-                if tasksets and tasksets[0].path is not None:
-                    task_pipeline.output = tasksets[0]
-                elif (
-                    experience_buffer.schema_type in {"dpo", "sft"}
-                    and experience_buffer.path is not None
-                ):
-                    task_pipeline.output = experience_buffer
-                else:
-                    raise ValueError(
-                        "`data_processor.task_pipeline.output` is required when both "
-                        "`buffer.explorer_input.tasksets[0].path` and `buffer.trainer_input.experience_buffer.path` are "
-                        "None"
->>>>>>> ac5f8f4c
                     )
             if task_pipeline.output.path and os.path.exists(task_pipeline.output.path):
                 raise ValueError(
