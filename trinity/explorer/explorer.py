# -*- coding: utf-8 -*-
"""The explorer module"""
from __future__ import annotations

import asyncio
import os
import time
import traceback
from collections import deque
from typing import List, Optional

import ray
import torch
from ray.util.placement_group import placement_group
from ray.util.scheduling_strategies import PlacementGroupSchedulingStrategy

from trinity.algorithm.algorithm_manager import AlgorithmManager
from trinity.buffer.buffer import get_buffer_reader
from trinity.buffer.pipelines.experience_pipeline import ExperiencePipeline
from trinity.common.config import Config
from trinity.common.constants import (
    ROLLOUT_WEIGHT_SYNC_GROUP_NAME,
    RunningStatus,
    SyncMethod,
    SyncStyle,
)
from trinity.common.models import create_inference_models
from trinity.explorer.scheduler import Scheduler
from trinity.manager.manager import CacheManager
from trinity.manager.synchronizer import Synchronizer
from trinity.utils.log import get_logger
from trinity.utils.monitor import MONITOR, gather_metrics


class Explorer:
    """Responsible for exploring the taskset."""

    def __init__(self, config: Config):
        self.logger = get_logger(__name__)
        self.cache = CacheManager(config)
        explorer_meta = self.cache.load_explorer()
        self.explore_step_num = explorer_meta.get("latest_iteration", 0)
        self.last_sync_step = self.explore_step_num if self.explore_step_num > 0 else -1
        self.synchronizer = Synchronizer.get_actor(config)
        self.config = config
        self.algorithm_manager = AlgorithmManager(config)
        self.models, self.auxiliary_models = create_inference_models(config)
        self.experience_pipeline: Optional[ExperiencePipeline] = None
        self.config.buffer.explorer_input.taskset.index = explorer_meta.get("latest_task_index", 0)
        self.taskset = get_buffer_reader(
            self.config.buffer.explorer_input.taskset, self.config.buffer
        )
        self.scheduler = self._init_scheduler()
        self.monitor = MONITOR.get(self.config.monitor.monitor_type)(
            project=self.config.project,
            group=self.config.group,
            name=self.config.name,
            role=self.config.explorer.name,
            config=config,
        )
        self.batch_size = config.buffer.batch_size
        self.update_interval = (
            self.config.synchronizer.sync_interval * self.config.buffer.batch_size
        )
        self.use_nccl_sync = self.config.synchronizer.sync_method == SyncMethod.NCCL
        self.pending_eval_tasks = deque()

        # For checkpoint weights update
        # Use explorer to periodically load the latest model weights and
        # boradcast to all rollout models
        self.model_version = -1
        self.last_sync_successful = True
        self.logger.info("Finished initializing Explorer.")

    async def setup_weight_sync_group(
        self, master_address: str, master_port: int, state_dict_meta: List = None
    ):
        # In checkpoint mode, we use explorer to store the model weights which has no rank
        base_offset = 1 if self.use_nccl_sync else 0
        world_size = (
            len(self.models) * self.config.explorer.rollout_model.tensor_parallel_size + base_offset
        )
        self.logger.info(
            f"Initialize process group for weight synchronization, "
            f"master_address={master_address}, master_port={master_port}, "
            f"world_size={world_size}, rank_offset={base_offset}"
        )
        # TODO: save state_dict in models
        refs = [
            model.init_process_group.remote(
                master_address=master_address,
                master_port=master_port,
                rank_offset=i * self.config.explorer.rollout_model.tensor_parallel_size
                + base_offset,
                world_size=world_size,
                group_name=ROLLOUT_WEIGHT_SYNC_GROUP_NAME,
                explorer_name=self.config.explorer.name,
                timeout=self.config.synchronizer.sync_timeout,
                state_dict_meta=state_dict_meta,
            )
            for i, model in enumerate(self.models)
        ]
        await asyncio.gather(*refs)

    def _init_scheduler(self) -> Scheduler:
        if self.config.explorer.rollout_model.engine_type != "vllm_async":
            # sync model requires the same number of runners as the number of models
            self.config.explorer.runner_per_model = 1
            self.logger.info(
                "Sync vLLM model requires the same number of runners as the number of models"
            )
        return Scheduler(self.config, self.models, self.auxiliary_models)

    async def _checkpoint_weights_update(self, step_num: Optional[int] = None) -> int:
        step_num = await self.synchronizer.set_model_state_dict_with_step_num.remote(step_num)
        await asyncio.gather(*[model.sync_model.remote(step_num) for model in self.models])
        return step_num  # type: ignore

    async def _pull_latest_weights(self):
        self.logger.info("Start to pull latest model weights.")
        new_version = await self.synchronizer.wait_new_model_state_dict.remote(self.model_version)
        if new_version > self.model_version:
            if self.model_version != -1:
                self.logger.info(f"New model weights version: {new_version}")
                await asyncio.gather(
                    *[model.sync_model.remote(new_version) for model in self.models]
                )
            self.model_version = new_version
            self.last_sync_step = self.explore_step_num
            self.last_sync_successful = True
        else:
            self.logger.warning(
                f"No new model weights found, current version: {self.model_version}"
            )
            self.last_sync_successful = False

    async def _nccl_weights_update(self):
        new_version = await self.synchronizer.ready_to_nccl_sync.remote(
            "explorer", self.model_version
        )
        if new_version is None:
            self.logger.info("Trainer is not ready to sync weight. Skipping sync weight.")
            self.last_sync_successful = False
            return
        self.model_version = new_version
        await asyncio.gather(
            *[model.sync_model.remote(self.model_version) for model in self.models]
        )
        self.last_sync_step = self.explore_step_num
        self.last_sync_successful = True

    async def prepare(self) -> None:
        """Preparation before running."""
        futures = [
            asyncio.create_task(self.scheduler.start()),
        ]
        if self.experience_pipeline:
            futures.append(self.experience_pipeline.prepare.remote())
        if not self.use_nccl_sync:
            master_address, master_port = await self.models[0].get_available_address.remote()
            futures.append(
                asyncio.create_task(self.setup_weight_sync_group(master_address, master_port))
            )
        await asyncio.gather(*futures, return_exceptions=True)
        if self.config.explorer.eval_on_startup and self.explore_step_num == 0:
            await self.eval()
        await self.synchronizer.set_explorer_status.remote(RunningStatus.REQUIRE_SYNC)

    async def get_weight(self, name: str) -> torch.Tensor:
        """Get the weight of the loaded model (For checkpoint weights update)."""
        return self.state_dict[name]

    async def explore(self) -> str:
        """
        The timeline of the exploration process:
                 | <--------------------------------- one period -------------------------------------> |
        explorer | <---------------- step_1 --------------> |                                           |
                 |   | <---------------- step_2 --------------> |                                       |
                 |      ...                                                                             |
                 |          | <---------------- step_n ---------------> |                               |
                 |                  | <---------------------- eval --------------------> | <-- sync --> |
                 |--------------------------------------------------------------------------------------|
        trainer  | <-- idle --> | <-- step_1 --> | <-- step_2 --> | ... | <-- step_n --> | <-- sync --> |
        """
        while True:
            try:
                self.logger.info(f"Explore step {self.explore_step_num + 1} started.")
                explore_contionue = await self.explore_step()
                if not explore_contionue:
                    # TODO: support eval on last checkpoint
                    break
                if self.need_eval():
                    await self.eval()
                if await self.need_sync():
                    await self.sync_weight()
            except Exception:
                self.logger.error(f"Error in Explorer: {traceback.format_exc()}")
                break
        self.logger.info(
            f"--------------------\n> Explorer ({self.config.explorer.name}) finished.\n--------------------"
        )
        return self.config.explorer.name

    async def explore_step(self) -> bool:
        algo_config = self.algorithm_manager.get_current_algorithm_config(self.explore_step_num + 1)
        # skip warmup
        if algo_config.algorithm_type == "sft":
            self.explore_step_num += 1
            return True
        try:
            tasks = await self.taskset.read_async()
        except StopAsyncIteration:
            self.logger.warning("No more tasks to explore. Stop exploring.")
            await self.save_checkpoint(sync_weight=False)
            await self.synchronizer.set_explorer_status.remote(
                RunningStatus.STOPPED,
                old_status=RunningStatus.RUNNING
                if self.last_sync_successful
                else RunningStatus.REQUIRE_SYNC,
            )
            await self.shutdown()
            return False
        self.scheduler.schedule(tasks, batch_id=self.explore_step_num + 1)
        self.explore_step_num += 1
        return True

    async def need_sync(self) -> bool:
        if self.config.synchronizer.sync_style == SyncStyle.FIXED:
            if self.explore_step_num <= self.config.synchronizer.sync_offset:
                return False
            require_sync = (
                self.explore_step_num - self.config.synchronizer.sync_offset
            ) % self.config.synchronizer.sync_interval == 0
        else:
            require_sync = False
            if self.config.synchronizer.sync_style == SyncStyle.DYNAMIC_BY_EXPLORER:
                delta = self.explore_step_num - self.last_sync_step
                if delta >= self.config.synchronizer.sync_interval:
                    require_sync = True
            else:
                require_sync = await (
                    self.synchronizer.get_trainer_status.remote() == RunningStatus.REQUIRE_SYNC
                )
        if require_sync and self.last_sync_successful:
            await self.synchronizer.set_explorer_status.remote(
                RunningStatus.REQUIRE_SYNC, old_status=RunningStatus.RUNNING
            )
        return require_sync

    def need_eval(self) -> bool:
        return self.explore_step_num % self.config.explorer.eval_interval == 0

    async def eval(self):
        """Evaluation on all evaluation data samples."""
        if len(self.config.buffer.explorer_input.eval_tasksets) == 0:
            self.logger.warning("No evaluation data samples. Skip evaluation.")
            return
        self.logger.info(f"Evaluation at step {self.explore_step_num} started.")

        if self.config.buffer.explorer_input.default_eval_workflow_type:
            self.logger.info(
                f"Use '{self.config.buffer.explorer_input.default_eval_workflow_type}' for evaluation."
            )

        for eval_taskset_config in self.config.buffer.explorer_input.eval_tasksets:
            self.logger.info(
                f"Evaluation on {eval_taskset_config.name} at step {self.explore_step_num} started."
            )
            eval_taskset = get_buffer_reader(eval_taskset_config, self.config.buffer)
            eval_batch_id = f"{self.explore_step_num}/{eval_taskset.name}"
            self.pending_eval_tasks.append((self.explore_step_num, eval_taskset.name))
            while True:
                try:
                    data = await eval_taskset.read_async()
                    self.scheduler.schedule(data, batch_id=eval_batch_id)
                except StopAsyncIteration:
                    break

    async def benchmark(self) -> bool:
        """Benchmark the model checkpoints."""
        # benchmark on the latest checkpoint
        if self.config.explorer.bench_on_latest_checkpoint:
            self.explore_step_num = await self._checkpoint_weights_update()
            await self.eval()
            await self._finish_eval_step(prefix="bench")
            return True

        # benchmark on base model
        if self.config.explorer.eval_on_startup:
            await self._finish_eval_step(prefix="bench")

        # benchmark on all checkpoints
        all_ckp_steps = sorted(
            [
                int(ckp.split("global_step_")[-1])
                for ckp in os.listdir(self.config.checkpoint_job_dir)
                if os.path.isdir(os.path.join(self.config.checkpoint_job_dir, ckp))
                and ckp.startswith("global_step_")
            ]
        )
        for step_num in all_ckp_steps:
            self.explore_step_num = await self._checkpoint_weights_update(step_num=step_num)
            await self.eval()
            await self._finish_eval_step(prefix="bench")
        return True

    async def save_checkpoint(self, sync_weight: bool = False) -> None:
<<<<<<< HEAD
        log_task = asyncio.create_task(
            self._finish_steps(self.last_sync_step + 1, self.explore_step_num, self.model_version)
        )
=======
        if not self.config.explorer.collect_experiences:
            # wait for all tasks to complete
            self.logger.info("Waiting for all tasks to complete")
            await self.scheduler.wait_all()
            self.logger.info(f"All tasks before step {self.explore_step_num} have completed.")
        await self._finish_steps(self.last_sync_step + 1, self.explore_step_num, self.model_version)
>>>>>>> 17d46ad0

        if sync_weight:
            # sync weights
            self.logger.info(f"Explorer sync_weights at step {self.explore_step_num} started.")
            if self.use_nccl_sync:
                await self._nccl_weights_update()
            else:  # pull weights from Synchronizer
                await self._pull_latest_weights()
            self.logger.info(
                f"Explorer sync_weights at step {self.explore_step_num} finished, model version = {self.model_version}."
            )

        # save explore checkpoint
        self.cache.save_explorer(
            current_step=self.explore_step_num,
            current_task_index=self.explore_step_num * self.config.buffer.batch_size,
        )

    async def sync_weight(self) -> None:
        """Synchronize model weights."""
        # call this method before training start to load the latest model weights
        await self.save_checkpoint(sync_weight=True)

    async def _finish_steps(self, start_step: int, end_step: int, model_version: int) -> None:
        for step in range(start_step, end_step + 1):
            self.logger.info(f"Log metrics of step {step}")
            await self._finish_explore_step(step=step, model_version=model_version)
            await self._finish_eval_step(step=step)

    async def _finish_explore_step(self, step: int, model_version: int) -> None:
        statuses, exps = await self.scheduler.get_results(batch_id=step)
        metric = {"rollout/model_version": model_version}
        # TODO: avoid blocking
        pipeline_metrics = await self.experience_pipeline.process.remote(exps)
        metric.update(pipeline_metrics)
        if statuses:
            metric.update(gather_metrics([status.metric for status in statuses], "rollout"))
            self.monitor.log(metric, step=step)

    async def _finish_eval_step(self, step: Optional[int] = None, prefix: str = "eval") -> None:
        if not self.pending_eval_tasks:
            return
        step = step or self.explore_step_num
        st = time.time()
        metric = {}
        while self.pending_eval_tasks:
            eval_step, eval_task_name = self.pending_eval_tasks[0]
            if eval_step != step:
                return
            self.pending_eval_tasks.popleft()
            eval_results, _ = await self.scheduler.get_results(f"{step}/{eval_task_name}")
            metric.update(
                gather_metrics(
                    [status.metric for status in eval_results], f"{prefix}/{eval_task_name}"
                )
            )
        metric[f"{prefix}/total_time"] = time.time() - st
        self.monitor.log(metric, step)

    async def shutdown(self) -> None:
        if self.scheduler:
            await self.scheduler.stop()
            self.scheduler = None
        if self.experience_pipeline:
            await self.experience_pipeline.close.remote()
            self.experience_pipeline = None
        if self.monitor:
            self.monitor.close()
            self.monitor = None
        self.logger.info(
            f"Explorer ({self.config.explorer.name}) shutdown successfully at step {self.explore_step_num}."
        )

    def is_alive(self) -> bool:
        """Check if the explorer is alive."""
        return True

    async def set_experience_pipeline(self, pipeline: ExperiencePipeline) -> None:
        """Set the experience pipeline for the explorer.

        Args:
            pipeline: The experience pipeline actor.
        """
        if self.experience_pipeline is not None:
            raise RuntimeError("Experience pipeline has already been set.")
        self.experience_pipeline = pipeline

    @classmethod
    def get_actor(cls, config: Config):
        """Get a Ray actor for the explorer."""
        # Create a placement group for the explorer,
        # 1 CPU for the explorer actor, 1 CPU for the experience pipeline
        pg = placement_group(
            [{"CPU": 1}, {"CPU": 1}],
            strategy="PACK",
            name=config.explorer.name,
        )
        ray.get(pg.ready())
        explorer_actor = (
            ray.remote(cls)
            .options(
                name=config.explorer.name,
                namespace=ray.get_runtime_context().namespace,
                scheduling_strategy=PlacementGroupSchedulingStrategy(
                    placement_group=pg,
                    placement_group_capture_child_tasks=False,
                    placement_group_bundle_index=0,
                ),
            )
            .remote(config)
        )
        pipeline_actor = (
            ray.remote(ExperiencePipeline)
            .options(
                name=f"{config.explorer.name}_pipeline",
                namespace=ray.get_runtime_context().namespace,
                scheduling_strategy=PlacementGroupSchedulingStrategy(
                    placement_group=pg,
                    placement_group_capture_child_tasks=False,
                    placement_group_bundle_index=1,
                ),
            )
            .remote(config)
        )
        ray.get(explorer_actor.set_experience_pipeline.remote(pipeline_actor))
        return explorer_actor<|MERGE_RESOLUTION|>--- conflicted
+++ resolved
@@ -305,18 +305,7 @@
         return True
 
     async def save_checkpoint(self, sync_weight: bool = False) -> None:
-<<<<<<< HEAD
-        log_task = asyncio.create_task(
-            self._finish_steps(self.last_sync_step + 1, self.explore_step_num, self.model_version)
-        )
-=======
-        if not self.config.explorer.collect_experiences:
-            # wait for all tasks to complete
-            self.logger.info("Waiting for all tasks to complete")
-            await self.scheduler.wait_all()
-            self.logger.info(f"All tasks before step {self.explore_step_num} have completed.")
         await self._finish_steps(self.last_sync_step + 1, self.explore_step_num, self.model_version)
->>>>>>> 17d46ad0
 
         if sync_weight:
             # sync weights
