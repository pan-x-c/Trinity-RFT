--- conflicted
+++ resolved
@@ -325,8 +325,6 @@
         # overlay log and weight sync
         await log_task
 
-<<<<<<< HEAD
-=======
     async def sync_weight(self) -> None:
         """Synchronize model weights."""
         # call this method before training start to load the latest model weights
@@ -335,17 +333,11 @@
             await self._checkpoint_weights_update()
         else:  # nccl weights update
             await self._nccl_weights_update()
->>>>>>> 30d28186
         # save explore checkpoint
         self.cache.save_explorer(
             current_step=self.explore_step_num,
             current_task_index=self.explore_step_num * self.config.buffer.batch_size,
         )
-
-    async def sync_weight(self) -> None:
-        """Synchronize model weights."""
-        # call this method before training start to load the latest model weights
-        await self.save_checkpoint(sync_weight=True)
 
     async def _log_metrics(self, start_step: int, end_step: int) -> None:
         for step in range(start_step, end_step + 1):
