--- conflicted
+++ resolved
@@ -172,11 +172,7 @@
     ) -> None:
         model, auxiliary_models = get_debug_inference_model(config)
         super().__init__(config, model, auxiliary_models, 0)
-<<<<<<< HEAD
-        self.taskset = get_buffer_reader(config.buffer.explorer_input.taskset)
-=======
-        self.taskset = get_buffer_reader(config.buffer.explorer_input.tasksets[0], config.buffer)
->>>>>>> ac5f8f4c
+        self.taskset = get_buffer_reader(config.buffer.explorer_input.tasksets[0])
         self.output_file = output_file
 
     async def debug(self) -> None:
