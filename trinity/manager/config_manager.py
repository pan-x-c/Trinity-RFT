--- conflicted
+++ resolved
@@ -167,15 +167,7 @@
             "default_workflow_type", "default_eval_workflow_type", "default_reward_fn_type"
         )
 
-<<<<<<< HEAD
-        if st.session_state["algorithm_type"] not in ["dpo", "sft"]:
-            with st.expander("Taskset Configs", expanded=True):
-                self.get_configs("taskset_path")
-                self.get_configs("taskset_args")
-        else:
-=======
         if st.session_state["algorithm_type"] == "dpo":
->>>>>>> 9f1719eb
             with st.expander("DPO Dataset Configs", expanded=True):
                 self.get_configs("experience_buffer_path")
                 self.get_configs("storage_type")
@@ -193,13 +185,8 @@
         with st.expander("Eval Tasksets Configs", expanded=True):
             self.get_configs("eval_tasksets")
 
-<<<<<<< HEAD
-        if st.session_state["algorithm_type"] not in ["dpo", "sft"]:
-            with st.expander("Experiences Buffer Configs", expanded=True):
-=======
         if st.session_state["algorithm_type"] not in ("dpo", "sft"):
             with st.expander("Experience Buffer Configs", expanded=True):
->>>>>>> 9f1719eb
                 self.get_configs("storage_type")
                 self.get_configs("experience_buffer_path")
                 self.get_configs("enable_replay_buffer")
